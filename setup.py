#!/usr/bin/env python
import os
from setuptools import setup, find_packages

def get_readme():
    return open(os.path.join(os.path.dirname(__file__), 'README.rst')).read()

setup(
    name='rest_framework_ember',
    version='1.0.4',
    description="Make EmberJS and Django Rest Framework play nice together.",
    long_description=get_readme(),
    author="nGen Works",
    author_email='tech@ngenworks.com',
    url='https://github.com/ngenworks/rest_framework_ember',
    license='BSD',
    keywords="EmberJS Django REST",
    packages=find_packages(),
<<<<<<< HEAD
    install_requires=['django', 'djangorestframework < 3.0.0' ],
=======
    install_requires=['django', 'djangorestframework >= 3.0.0', 'inflection' ],
>>>>>>> 0d9a4cf4
    platforms=['any'],
    classifiers=[
        'Development Status :: 4 - Beta',
        'Framework :: Django',
        'Environment :: Web Environment',
        'License :: OSI Approved :: BSD License',
        'Intended Audience :: Developers',
        'Programming Language :: Python',
        'Programming Language :: Python :: 2.6',
        'Programming Language :: Python :: 2.7',
        'Topic :: Software Development :: Libraries :: Application Frameworks',
        'Topic :: Software Development :: Libraries :: Python Modules',
    ]
)
<|MERGE_RESOLUTION|>--- conflicted
+++ resolved
@@ -16,11 +16,7 @@
     license='BSD',
     keywords="EmberJS Django REST",
     packages=find_packages(),
-<<<<<<< HEAD
-    install_requires=['django', 'djangorestframework < 3.0.0' ],
-=======
     install_requires=['django', 'djangorestframework >= 3.0.0', 'inflection' ],
->>>>>>> 0d9a4cf4
     platforms=['any'],
     classifiers=[
         'Development Status :: 4 - Beta',

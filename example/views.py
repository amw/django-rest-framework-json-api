from rest_framework import viewsets
<<<<<<< HEAD
from example.models import Blog, Entry, Author
from example.serializers import (BlogSerializer, EntrySerializer,
                                 AuthorSerializer)
=======

from rest_framework_json_api.views import RelationshipView
from example.models import Blog, Entry, Author, Comment
from example.serializers import BlogSerializer, EntrySerializer, AuthorSerializer
>>>>>>> 21c89118


class BlogViewSet(viewsets.ModelViewSet):
    queryset = Blog.objects.all()
    serializer_class = BlogSerializer

<<<<<<< HEAD

class EntryViewSet(viewsets.ModelViewSet):
=======
>>>>>>> 21c89118

class EntryViewSet(viewsets.ModelViewSet):
    queryset = Entry.objects.all()
    serializer_class = EntrySerializer
    resource_name = 'posts'

<<<<<<< HEAD

class AuthorViewSet(viewsets.ModelViewSet):
=======
>>>>>>> 21c89118

class AuthorViewSet(viewsets.ModelViewSet):
    queryset = Author.objects.all()
<<<<<<< HEAD
    serializer_class = AuthorSerializer
=======
    serializer_class = AuthorSerializer


class EntryRelationshipView(RelationshipView):
    queryset = Entry.objects


class BlogRelationshipView(RelationshipView):
    queryset = Blog.objects


class CommentRelationshipView(RelationshipView):
    queryset = Comment.objects


class AuthorRelationshipView(RelationshipView):
    queryset = Author.objects
    self_link_view_name = 'author-relationships'
>>>>>>> 21c89118
<|MERGE_RESOLUTION|>--- conflicted
+++ resolved
@@ -1,58 +1,37 @@
 from rest_framework import viewsets
-<<<<<<< HEAD
-from example.models import Blog, Entry, Author
-from example.serializers import (BlogSerializer, EntrySerializer,
-                                 AuthorSerializer)
-=======
-
 from rest_framework_json_api.views import RelationshipView
 from example.models import Blog, Entry, Author, Comment
 from example.serializers import BlogSerializer, EntrySerializer, AuthorSerializer
->>>>>>> 21c89118
 
 
 class BlogViewSet(viewsets.ModelViewSet):
     queryset = Blog.objects.all()
     serializer_class = BlogSerializer
 
-<<<<<<< HEAD
-
-class EntryViewSet(viewsets.ModelViewSet):
-=======
->>>>>>> 21c89118
 
 class EntryViewSet(viewsets.ModelViewSet):
     queryset = Entry.objects.all()
     serializer_class = EntrySerializer
     resource_name = 'posts'
 
-<<<<<<< HEAD
-
-class AuthorViewSet(viewsets.ModelViewSet):
-=======
->>>>>>> 21c89118
 
 class AuthorViewSet(viewsets.ModelViewSet):
     queryset = Author.objects.all()
-<<<<<<< HEAD
-    serializer_class = AuthorSerializer
-=======
     serializer_class = AuthorSerializer
 
 
 class EntryRelationshipView(RelationshipView):
-    queryset = Entry.objects
+    queryset = Entry.objects.all()
 
 
 class BlogRelationshipView(RelationshipView):
-    queryset = Blog.objects
+    queryset = Blog.objects.all()
 
 
 class CommentRelationshipView(RelationshipView):
-    queryset = Comment.objects
+    queryset = Comment.objects.all()
 
 
 class AuthorRelationshipView(RelationshipView):
-    queryset = Author.objects
+    queryset = Author.objects.all()
     self_link_view_name = 'author-relationships'
->>>>>>> 21c89118

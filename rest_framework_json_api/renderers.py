--- conflicted
+++ resolved
@@ -65,31 +65,15 @@
 
             json_api_data = list()
             for resource in results:
-<<<<<<< HEAD
                 json_api_data.append(
                     utils.build_root(fields, resource, resource_name))
-=======
-                resource_data = [
-                    ('type', resource_name),
-                    ('id', utils.extract_id(fields, resource)),
-                    ('attributes', utils.extract_attributes(fields, resource)),
-                    ('relationships', utils.extract_relationships(fields, resource)),
-                ]
-                # Add 'self' link if field is present and valid
-                if api_settings.URL_FIELD_NAME in resource and \
-                        isinstance(fields[api_settings.URL_FIELD_NAME], RelatedField):
-                    resource_data.append(('links', {'self': resource[api_settings.URL_FIELD_NAME]}))
-                json_api_data.append(OrderedDict(resource_data))
                 included = utils.extract_included(fields, resource)
                 if included:
                     json_api_included.extend(included)
-
->>>>>>> e28a71f6
         else:
             fields = data.serializer.fields
             json_api_data = utils.build_root(fields, data, resource_name)
 
-<<<<<<< HEAD
         render_data = {
             'data': json_api_data
         }
@@ -99,20 +83,9 @@
 
         if data.get('links'):
             render_data['links'] = data.get('links')
-=======
-        # remove results from the dict
-        data.pop('results', None)
-        if renderer_context.get('view').action == 'list':
-            # allow top level data to be added from list views
-            rendered_data = data
-        else:
-            # on detail views we don't render anything but serializer data
-            rendered_data = {}
 
-        rendered_data['data'] = json_api_data
         if len(json_api_included) > 0:
-            rendered_data['included'] = sorted(json_api_included, key=lambda item: (item['type'], item['id']))
->>>>>>> e28a71f6
+            render_data['included'] = sorted(json_api_included, key=lambda item: (item['type'], item['id']))
 
         return super(JSONRenderer, self).render(
             render_data, accepted_media_type, renderer_context
